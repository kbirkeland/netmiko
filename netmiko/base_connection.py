--- conflicted
+++ resolved
@@ -38,14 +38,8 @@
     def __init__(self, ip='', host='', username='', password='', secret='', port=None,
                  device_type='', verbose=False, use_keys=False,
                  key_file=None, allow_agent=False, ssh_strict=False, system_host_keys=False,
-<<<<<<< HEAD
-                 alt_host_keys=False, alt_key_file='', ssh_config_file=None, timeout=90,
-                 session_timeout=60, blocking_timeout=8, keepalive=0, default_enter=None,
-                 response_return=None, serial_settings=None):
-=======
                  alt_host_keys=False, alt_key_file='', ssh_config_file=None, timeout=15,
                  session_timeout=60, keepalive=0, prompt_terminators=['>', '#']):
->>>>>>> cb6dcfb6
         """
         Initialize attributes for establishing connection to target device.
 
@@ -96,16 +90,8 @@
                 Currently defaults to 0, for backwards compatibility (it will not attempt
                 to keep the connection alive).
         :type keepalive: int
-<<<<<<< HEAD
-        :param default_enter: Character(s) to send to correspond to enter key (default: '\n').
-        :type default_enter: str
-        :param response_return: Character(s) to use in normalized return data to represent
-                enter key (default: '\n')
-        :type response_return: str
-=======
         :param prompt_terminators: Terminators found at the end of the prompt
         :type prompt_terminators: List[str]
->>>>>>> cb6dcfb6
         """
         self.remote_conn = None
         self.RETURN = '\n' if default_enter is None else default_enter
@@ -136,7 +122,6 @@
         self.session_timeout = session_timeout
         self.blocking_timeout = blocking_timeout
         self.keepalive = keepalive
-<<<<<<< HEAD
 
         # Default values
         self.serial_settings = {
@@ -157,20 +142,13 @@
             comm_port = check_serial_port(comm_port)
             self.serial_settings.update({'port': comm_port})
 
-        # Use the greater of global_delay_factor or delay_factor local to method
-        self.global_delay_factor = global_delay_factor
+        self.prompt_terminators = prompt_terminators
 
         # set in set_base_prompt method
         self.base_prompt = ''
-=======
-        self.prompt_terminators = prompt_terminators
-
-        # set in set_base_prompt method
-        self.base_prompt = ''
 
         self.end = '\n'
 
->>>>>>> cb6dcfb6
         self._session_locker = Lock()
 
         # determine if telnet or SSH
@@ -274,15 +252,7 @@
             self.remote_conn.flush()
         else:
             raise ValueError("Invalid protocol specified")
-<<<<<<< HEAD
-        try:
-            log.debug("write_channel: {}".format(write_bytes(out_data)))
-        except UnicodeDecodeError:
-            # Don't log non-ASCII characters; this is null characters and telnet IAC (PY2)
-            pass
-=======
         log.debug("write_channel: {!r}".format(write_bytes(out_data)))
->>>>>>> cb6dcfb6
 
     def write_channel(self, out_data):
         """Generic handler that will write to both SSH and telnet channel.
@@ -297,7 +267,6 @@
             # Always unlock the SSH channel, even on exception.
             self._unlock_netmiko_session()
 
-<<<<<<< HEAD
     def is_alive(self):
         """Returns a boolean flag with the state of the connection."""
         null = chr(0)
@@ -326,27 +295,6 @@
                 return False
         return False
 
-    def _read_channel(self):
-        """Generic handler that will read all the data from an SSH or telnet channel."""
-        if self.protocol == 'ssh':
-            output = ""
-            while True:
-                if self.remote_conn.recv_ready():
-                    outbuf = self.remote_conn.recv(MAX_BUFFER)
-                    if len(outbuf) == 0:
-                        raise EOFError("Channel stream closed by remote device.")
-                    output += outbuf.decode('utf-8', 'ignore')
-                else:
-                    break
-        elif self.protocol == 'telnet':
-            output = self.remote_conn.read_very_eager().decode('utf-8', 'ignore')
-        elif self.protocol == 'serial':
-            output = ""
-            while (self.remote_conn.in_waiting > 0):
-                output += self.remote_conn.read(self.remote_conn.in_waiting)
-        log.debug("read_channel: {}".format(output))
-        return output
-=======
     def _read_channel(self, timeout=None):
         """Generic handler that will read all the data from an SSH or telnet channel."""
         if timeout is None:
@@ -361,7 +309,6 @@
                 obuf = self.remote_conn.read_very_eager()
             else:
                 raise ValueError('Invalid protocol {}'.format(self.protocol))
->>>>>>> cb6dcfb6
 
             if len(obuf) == 0:
                 raise EOFError('Channel stream closed by remote device')
@@ -383,14 +330,9 @@
         log.debug('read_channel: {!r}'.format(output))
         return output
 
-<<<<<<< HEAD
-    def _read_channel_expect(self, pattern='', re_flags=0, max_loops=150):
-        """Function that reads channel until pattern is detected.
-=======
     def _read_channel_expect(self, pattern='', re_flags=0, timeout=None):
         """
         Function that reads channel until pattern is detected.
->>>>>>> cb6dcfb6
 
         pattern takes a regular expression.
 
@@ -415,38 +357,6 @@
         :type max_loops: int
 
         """
-<<<<<<< HEAD
-        output = ''
-        if not pattern:
-            pattern = re.escape(self.base_prompt)
-        log.debug("Pattern is: {}".format(pattern))
-
-        i = 1
-        loop_delay = .1
-        # Default to making loop time be roughly equivalent to self.timeout (support old max_loops
-        # argument for backwards compatibility).
-        if max_loops != 150:
-            max_loops = self.timeout / loop_delay
-        while i < max_loops:
-            if self.protocol == 'ssh':
-                try:
-                    # If no data available will wait timeout seconds trying to read
-                    self._lock_netmiko_session()
-                    new_data = self.remote_conn.recv(MAX_BUFFER)
-                    if len(new_data) == 0:
-                        raise EOFError("Channel stream closed by remote device.")
-                    new_data = new_data.decode('utf-8', 'ignore')
-                    log.debug("_read_channel_expect read_data: {}".format(new_data))
-                    output += new_data
-                except socket.timeout:
-                    raise NetMikoTimeoutException("Timed-out reading channel, data not available.")
-                finally:
-                    self._unlock_netmiko_session()
-            elif self.protocol == 'telnet' or 'serial':
-                output += self.read_channel()
-            if re.search(pattern, output, flags=re_flags):
-                log.debug("Pattern found: {} {}".format(pattern, output))
-=======
         log.debug('expecting {!r}'.format(pattern))
         output = ''
         if not pattern:
@@ -464,7 +374,6 @@
             obuf = self.read_channel(timeout=(timeout - last_time_delta))
             output += obuf
             if pattern.search(output[output.rfind('\r'):]):
->>>>>>> cb6dcfb6
                 return output
             if len(obuf) > 0:
                 last_time = time.time()
@@ -494,40 +403,10 @@
             Will default to be based upon self.timeout.
         :type max_loops: int
         """
-<<<<<<< HEAD
-        # Time to delay in each read loop
-        loop_delay = .1
-        final_delay = 2
-
-        # Default to making loop time be roughly equivalent to self.timeout (support old max_loops
-        # and delay_factor arguments for backwards compatibility).
-        delay_factor = self.select_delay_factor(delay_factor)
-        if delay_factor == 1 and max_loops == 150:
-            max_loops = int(self.timeout / loop_delay)
-
-        channel_data = ""
-        i = 0
-        while i <= max_loops:
-            time.sleep(loop_delay * delay_factor)
-            new_data = self.read_channel()
-            if new_data:
-                channel_data += new_data
-            else:
-                # Safeguard to make sure really done
-                time.sleep(final_delay * delay_factor)
-                new_data = self.read_channel()
-                if not new_data:
-                    break
-                else:
-                    channel_data += new_data
-            i += 1
-        return channel_data
-=======
         output = self.read_channel(timeout=timeout)
         if len(output) > 0:
             output += self.read_channel(timeout=2)
         return output
->>>>>>> cb6dcfb6
 
     def read_until_prompt(self, *args, **kwargs):
         """Read channel until self.base_prompt detected. Return ALL data available."""
@@ -538,91 +417,18 @@
         return self._read_channel_expect(*args, **kwargs)
 
     def read_until_prompt_or_pattern(self, pattern='', re_flags=0):
-<<<<<<< HEAD
-        """Read until either self.base_prompt or pattern is detected.
-
-        :param pattern: the pattern used to identify that the output is complete (i.e. stop \
-        reading when pattern is detected). pattern will be combined with self.base_prompt to \
-        terminate output reading when the first of self.base_prompt or pattern is detected.
-        :type pattern: regular expression string
-
-        :param re_flags: regex flags used in conjunction with pattern to search for prompt \
-        (defaults to no flags)
-        :type re_flags: re module flags
-
-        """
-        combined_pattern = re.escape(self.base_prompt)
-=======
         """Read until either self.base_prompt or pattern is detected. Return ALL data available."""
         combined_pattern = self._prompt_pattern()
->>>>>>> cb6dcfb6
         if pattern:
             combined_pattern = r"({}|{})".format(combined_pattern, pattern)
         return self._read_channel_expect(combined_pattern, re_flags=re_flags)
 
-<<<<<<< HEAD
     def serial_login(self, pri_prompt_terminator=r'#\s*$', alt_prompt_terminator=r'>\s*$',
                      username_pattern=r"(?:[Uu]ser:|sername|ogin)", pwd_pattern=r"assword",
                      delay_factor=1, max_loops=20):
         self.telnet_login(pri_prompt_terminator, alt_prompt_terminator, username_pattern,
                           pwd_pattern, delay_factor, max_loops)
 
-    def telnet_login(self, pri_prompt_terminator=r'#\s*$', alt_prompt_terminator=r'>\s*$',
-                     username_pattern=r"(?:[Uu]ser:|sername|ogin)", pwd_pattern=r"assword",
-                     delay_factor=1, max_loops=20):
-        """Telnet login. Can be username/password or just password."""
-        delay_factor = self.select_delay_factor(delay_factor)
-        time.sleep(1 * delay_factor)
-
-        output = ''
-        return_msg = ''
-        i = 1
-        while i <= max_loops:
-            try:
-                output = self.read_channel()
-                return_msg += output
-
-                # Search for username pattern / send username
-                if re.search(username_pattern, output):
-                    self.write_channel(self.username + self.TELNET_RETURN)
-                    time.sleep(1 * delay_factor)
-                    output = self.read_channel()
-                    return_msg += output
-
-                # Search for password pattern / send password
-                if re.search(pwd_pattern, output):
-                    self.write_channel(self.password + self.TELNET_RETURN)
-                    time.sleep(.5 * delay_factor)
-                    output = self.read_channel()
-                    return_msg += output
-                    if (re.search(pri_prompt_terminator, output, flags=re.M)
-                            or re.search(alt_prompt_terminator, output, flags=re.M)):
-                        return return_msg
-
-                # Check if proper data received
-                if (re.search(pri_prompt_terminator, output, flags=re.M)
-                        or re.search(alt_prompt_terminator, output, flags=re.M)):
-                    return return_msg
-
-                self.write_channel(self.TELNET_RETURN)
-                time.sleep(.5 * delay_factor)
-                i += 1
-            except EOFError:
-                msg = "Telnet login failed: {}".format(self.host)
-                raise NetMikoAuthenticationException(msg)
-
-        # Last try to see if we already logged in
-        self.write_channel(self.TELNET_RETURN)
-        time.sleep(.5 * delay_factor)
-        output = self.read_channel()
-        return_msg += output
-        if (re.search(pri_prompt_terminator, output, flags=re.M)
-                or re.search(alt_prompt_terminator, output, flags=re.M)):
-            return return_msg
-
-        msg = "Telnet login failed: {}".format(self.host)
-        raise NetMikoAuthenticationException(msg)
-=======
     def telnet_login(self, username_pattern=r'sername', pwd_pattern=r'assword',
                      timeout=None):
         login_pattern = '({}|{})'.format(re.escape(username_pattern),
@@ -643,7 +449,6 @@
         except (socket.error, EOFError):
             msg = 'Telnet login failed: {0}'.format(self.host)
             raise NetMikoAuthenticationException(msg)
->>>>>>> cb6dcfb6
 
     def session_preparation(self):
         """
@@ -795,39 +600,7 @@
 
     def _test_channel_read(self, count=40, pattern=""):
         """Try to read the channel (generally post login) verify you receive data back."""
-<<<<<<< HEAD
-        def _increment_delay(main_delay, increment=1.1, maximum=8):
-            """Increment sleep time to a maximum value."""
-            main_delay = main_delay * increment
-            if main_delay >= maximum:
-                main_delay = maximum
-            return main_delay
-
-        i = 0
-        delay_factor = self.select_delay_factor(delay_factor=0)
-        main_delay = delay_factor * .1
-        time.sleep(main_delay * 10)
-        new_data = ""
-        while i <= count:
-            new_data += self._read_channel_timing()
-            if new_data and pattern:
-                if re.search(pattern, new_data):
-                    break
-            elif new_data:
-                break
-            else:
-                self.write_channel(self.RETURN)
-            main_delay = _increment_delay(main_delay)
-            time.sleep(main_delay)
-            i += 1
-
-        # check if data was ever present
-        if new_data:
-            return ""
-        else:
-=======
         if len(self._read_channel_timing()) == 0:
->>>>>>> cb6dcfb6
             raise NetMikoTimeoutException("Timed out waiting for data")
         return ''
 
@@ -852,23 +625,7 @@
 
     def disable_paging(self, command="terminal length 0"):
         """Disable paging default to a Cisco CLI method."""
-<<<<<<< HEAD
-        delay_factor = self.select_delay_factor(delay_factor)
-        time.sleep(delay_factor * .1)
-        self.clear_buffer()
-        command = self.normalize_cmd(command)
-        log.debug("In disable_paging")
-        log.debug("Command: {0}".format(command))
-        self.write_channel(command)
-        output = self.read_until_prompt()
-        if self.ansi_escape_codes:
-            output = self.strip_ansi_escape_codes(output)
-        log.debug("{0}".format(output))
-        log.debug("Exiting disable_paging")
-        return output
-=======
         return self.send_command(command)
->>>>>>> cb6dcfb6
 
     def set_terminal_width(self, command="", timeout=None):
         """
@@ -879,17 +636,7 @@
         """
         if not command:
             return ""
-<<<<<<< HEAD
-        delay_factor = self.select_delay_factor(delay_factor)
-        command = self.normalize_cmd(command)
-        self.write_channel(command)
-        output = self.read_until_prompt()
-        if self.ansi_escape_codes:
-            output = self.strip_ansi_escape_codes(output)
-        return output
-=======
         return self.send_command(command, timeout=timeout)
->>>>>>> cb6dcfb6
 
     def set_base_prompt(self, timeout=None):
         """
@@ -900,28 +647,12 @@
         This will be set on entering user exec or privileged exec on Cisco, but not when
         entering/exiting config mode.
         """
-<<<<<<< HEAD
-        prompt = self.find_prompt(delay_factor=delay_factor)
-        if not prompt[-1] in (pri_prompt_terminator, alt_prompt_terminator):
-            raise ValueError("Router prompt not found: {0}".format(repr(prompt)))
-        # Strip off trailing terminator
-        self.base_prompt = prompt[:-1]
-        return self.base_prompt
-
-    def find_prompt(self, delay_factor=1):
-        """Finds the current network device prompt, last line only."""
-        delay_factor = self.select_delay_factor(delay_factor)
-        self.clear_buffer()
-        self.write_channel(self.RETURN)
-        time.sleep(delay_factor * .1)
-=======
         self.base_prompt = self.find_prompt(timeout=timeout)
         return self.base_prompt
 
     def _prompt_pattern(self, prompt=None):
         """
         Returns the escaped regex pattern for prompt
->>>>>>> cb6dcfb6
 
         :param prompt: Prompt to search for. Defaults to self.base_prompt
         :type prompt: str
@@ -945,24 +676,6 @@
             prompt = self.strip_ansi_escape_codes(prompt)
         return prompt.strip()
 
-<<<<<<< HEAD
-        # Check if the only thing you received was a newline
-        count = 0
-        prompt = prompt.strip()
-        while count <= 10 and not prompt:
-            prompt = self.read_channel().strip()
-            if prompt:
-                if self.ansi_escape_codes:
-                    prompt = self.strip_ansi_escape_codes(prompt).strip()
-            else:
-                self.write_channel(self.RETURN)
-                time.sleep(delay_factor * .1)
-            count += 1
-
-        # If multiple lines in the output take the last line
-        prompt = self.normalize_linefeeds(prompt)
-        prompt = prompt.split(self.RESPONSE_RETURN)[-1]
-=======
     def find_prompt(self, timeout=None):
         """Finds the current network device prompt, last line only."""
         # Find two consecutive prompts which are the same
@@ -976,7 +689,6 @@
         # If multiple lines in the output take the last line
         prompt = self.normalize_linefeeds(prompt)
         prompt = prompt[max(0, prompt.rfind('\n')):]
->>>>>>> cb6dcfb6
         prompt = prompt.strip()
         if not prompt:
             raise ValueError("Unable to find prompt: {}".format(prompt))
@@ -988,29 +700,15 @@
         """Read any data available in the channel."""
         self.read_channel(timeout=0)
 
-<<<<<<< HEAD
-    def send_command_timing(self, command_string, delay_factor=1, max_loops=150,
-                            strip_prompt=True, strip_command=True, normalize=True,
-                            use_textfsm=False):
-=======
     def send_command_timing(self, command_string, timeout=None,
                             strip_prompt=True, strip_command=True, normalize=True):
->>>>>>> cb6dcfb6
         """Execute command_string on the SSH channel using a delay-based mechanism. Generally
         used for show commands.
 
         :param command_string: The command to be executed on the remote device.
         :type command_string: str
-<<<<<<< HEAD
-        :param delay_factor: Multiplying factor used to adjust delays (default: 1).
-        :type delay_factor: int or float
-        :param max_loops: Controls wait time in conjunction with delay_factor. Will default to be
-            based upon self.timeout.
-        :type max_loops: int
-=======
         :param timeout: Controls wait time seconds (default: 15).
         :type timeout: int
->>>>>>> cb6dcfb6
         :param strip_prompt: Remove the trailing router prompt from the output (default: True).
         :type strip_prompt: bool
         :param strip_command: Remove the echo of the command from the output (default: True).
@@ -1036,19 +734,6 @@
 
     def strip_prompt(self, a_string):
         """Strip the trailing router prompt from the output."""
-<<<<<<< HEAD
-        response_list = a_string.split(self.RESPONSE_RETURN)
-        last_line = response_list[-1]
-        if self.base_prompt in last_line:
-            return self.RESPONSE_RETURN.join(response_list[:-1])
-        else:
-            return a_string
-
-    def send_command(self, command_string, expect_string=None,
-                     delay_factor=1, max_loops=500, auto_find_prompt=True,
-                     strip_prompt=True, strip_command=True, normalize=True,
-                     use_textfsm=False):
-=======
         if self.base_prompt in a_string[a_string.rfind('\n')-1:]:
             return a_string[:a_string.rfind('\n')]
         return a_string
@@ -1057,7 +742,6 @@
                      timeout=None, auto_find_prompt=False,
                      strip_prompt=True, strip_command=True, normalize=True,
                      re_flags=0, end=None):
->>>>>>> cb6dcfb6
         """Execute command_string on the SSH channel using a pattern-based mechanism. Generally
         used for show commands. By default this method will keep waiting to receive data until the
         network device prompt is detected. The current network device prompt will be determined
@@ -1068,21 +752,9 @@
 
         :param expect_string: Regular expression pattern to use for determining end of output.
             If left blank will default to being based on router prompt.
-<<<<<<< HEAD
-        :type expect_string: str
-
-        :param delay_factor: Multiplying factor used to adjust delays (default: 1).
-        :type delay_factor: int
-
-        :param max_loops: Controls wait time in conjunction with delay_factor. Will default to be
-            based upon self.timeout.
-        :type max_loops: int
-
-=======
         :type expect_str: str
         :param timeout: Controls wait time in seconds (default: self.timeout).
         :type timeout: int
->>>>>>> cb6dcfb6
         :param strip_prompt: Remove the trailing router prompt from the output (default: True).
         :type strip_prompt: bool
 
@@ -1091,34 +763,6 @@
 
         :param normalize: Ensure the proper enter is sent at end of command (default: True).
         :type normalize: bool
-<<<<<<< HEAD
-
-        :param use_textfsm: Process command output through TextFSM template (default: False).
-        :type normalize: bool
-        """
-        # Time to delay in each read loop
-        loop_delay = .2
-
-        # Default to making loop time be roughly equivalent to self.timeout (support old max_loops
-        # and delay_factor arguments for backwards compatibility).
-        delay_factor = self.select_delay_factor(delay_factor)
-        if delay_factor == 1 and max_loops == 500:
-            # Default arguments are being used; use self.timeout instead
-            max_loops = int(self.timeout / loop_delay)
-
-        # Find the current router prompt
-        if expect_string is None:
-            if auto_find_prompt:
-                try:
-                    prompt = self.find_prompt(delay_factor=delay_factor)
-                except ValueError:
-                    prompt = self.base_prompt
-            else:
-                prompt = self.base_prompt
-            search_pattern = re.escape(prompt.strip())
-        else:
-            search_pattern = expect_string
-=======
         :param re_flags: Flags to use when searching for pattern
         :type re_flags: str
         :param end: Newline character to append to the end (default: self.end)
@@ -1130,50 +774,10 @@
 
         if end is None:
             end = self.end
->>>>>>> cb6dcfb6
 
         if normalize:
             command_string = self.normalize_cmd(command_string, end=end)
 
-<<<<<<< HEAD
-        time.sleep(delay_factor * loop_delay)
-        self.clear_buffer()
-        self.write_channel(command_string)
-
-        i = 1
-        output = ''
-        # Keep reading data until search_pattern is found or until max_loops is reached.
-        while i <= max_loops:
-            new_data = self.read_channel()
-            if new_data:
-                output += new_data
-                try:
-                    lines = output.split(self.RETURN)
-                    first_line = lines[0]
-                    # First line is the echo line containing the command. In certain situations
-                    # it gets repainted and needs filtered
-                    if BACKSPACE_CHAR in first_line:
-                        pattern = search_pattern + r'.*$'
-                        first_line = re.sub(pattern, repl='', string=first_line)
-                        lines[0] = first_line
-                        output = self.RETURN.join(lines)
-                except IndexError:
-                    pass
-                if re.search(search_pattern, output):
-                    break
-            else:
-                time.sleep(delay_factor * loop_delay)
-            i += 1
-        else:   # nobreak
-            raise IOError("Search pattern never detected in send_command_expect: {}".format(
-                search_pattern))
-
-        output = self._sanitize_output(output, strip_command=strip_command,
-                                       command_string=command_string, strip_prompt=strip_prompt)
-        if use_textfsm:
-            output = get_structured_data(output, platform=self.device_type,
-                                         command=command_string.strip())
-=======
         self.write_channel(command_string)
         time.sleep(0.01)
         output = self._read_channel_expect(pattern=expect_string, re_flags=re_flags, timeout=timeout)
@@ -1183,7 +787,6 @@
         if auto_find_prompt:
             self.set_base_prompt()
 
->>>>>>> cb6dcfb6
         return output
 
     def send_command_expect(self, *args, **kwargs):
@@ -1218,31 +821,11 @@
         # Check for line wrap (remove backspaces)
         if backspace_char in output:
             output = output.replace(backspace_char, '')
-<<<<<<< HEAD
-            output_lines = output.split(self.RESPONSE_RETURN)
-            new_output = output_lines[1:]
-            return self.RESPONSE_RETURN.join(new_output)
-=======
             return output[output.find('\n')+1:]
->>>>>>> cb6dcfb6
         else:
             command_length = len(command_string)
             return output[command_length:]
 
-<<<<<<< HEAD
-    def normalize_linefeeds(self, a_string):
-        """Convert `\r\r\n`,`\r\n`, `\n\r` to `\n.`"""
-        newline = re.compile('(\r\r\r\n|\r\r\n|\r\n|\n\r)')
-        a_string = newline.sub(self.RESPONSE_RETURN, a_string)
-        if self.RESPONSE_RETURN == '\n':
-            # Convert any remaining \r to \n
-            return re.sub('\r', self.RESPONSE_RETURN, a_string)
-
-    def normalize_cmd(self, command):
-        """Normalize CLI commands to have a single trailing newline."""
-        command = command.rstrip()
-        command += self.RETURN
-=======
     @staticmethod
     def normalize_linefeeds(a_string):
         """Convert '\r\r\n','\r\n', '\n\r' to '\n."""
@@ -1254,45 +837,26 @@
         """Normalize CLI commands to have a single trailing newline."""
         command = command.rstrip()
         command += end
->>>>>>> cb6dcfb6
         return command
 
     def check_enable_mode(self, check_string=''):
         """Check if in enable mode. Return boolean."""
-<<<<<<< HEAD
-        self.write_channel(self.RETURN)
-        output = self.read_until_prompt()
-        return check_string in output
-
-    def enable(self, cmd='', pattern='ssword', re_flags=re.IGNORECASE):
-=======
         self.write_channel('\n')
         output = self.read_until_prompt()
         return check_string in output
 
     def enable(self, cmd='', pattern='assword', re_flags=re.IGNORECASE):
->>>>>>> cb6dcfb6
         """Enter enable mode."""
         output = ""
         msg = "Failed to enter enable mode. Please ensure you pass " \
               "the 'secret' argument to ConnectHandler."
         if not self.check_enable_mode():
-<<<<<<< HEAD
-            self.write_channel(self.normalize_cmd(cmd))
-            try:
-                output += self.read_until_prompt_or_pattern(pattern=pattern, re_flags=re_flags)
-                self.write_channel(self.normalize_cmd(self.secret))
-                output += self.read_until_prompt()
-            except NetMikoTimeoutException:
-                raise ValueError(msg)
-=======
             output = self.send_command(cmd, expect_string=pattern, re_flags=re_flags)
             #if pattern in output:
             if re.search(pattern, output, flags=re_flags):
                 self.send_command(self.secret, auto_find_prompt=False)
             else:
                 log.error('Failed to find pattern {!r} in output {!r}'.format(pattern, output))
->>>>>>> cb6dcfb6
             if not self.check_enable_mode():
                 raise ValueError(msg)
         return output
@@ -1308,14 +872,9 @@
 
     def check_config_mode(self, check_string='', pattern=''):
         """Checks if the device is in configuration mode or not."""
-<<<<<<< HEAD
-        self.write_channel(self.RETURN)
-        output = self.read_until_pattern(pattern=pattern)
-=======
         if not pattern:
             pattern = self._config_prompt_pattern()
         output = self.send_command('', expect_string=pattern, strip_prompt=False, strip_command=False, auto_find_prompt=False)
->>>>>>> cb6dcfb6
         return check_string in output
 
     def config_mode(self, config_command='', pattern=''):
@@ -1332,21 +891,14 @@
 
     def exit_config_mode(self, exit_config='', pattern=''):
         """Exit from configuration mode."""
-<<<<<<< HEAD
-=======
         if not pattern:
             pattern = self._config_prompt_pattern()
->>>>>>> cb6dcfb6
         output = ''
         if self.check_config_mode():
-            self.send_command(exit_config, expect_string=pattern, strip_prompt=False, strip_command=False, auto_find_prompt=True)
+            output = self.send_command(exit_config, expect_string=pattern, strip_prompt=False, strip_command=False, auto_find_prompt=True)
             if self.check_config_mode():
                 raise ValueError("Failed to exit configuration mode")
-<<<<<<< HEAD
         log.debug("exit_config_mode: {0}".format(output))
-=======
-        log.debug('Exited config mode')
->>>>>>> cb6dcfb6
         return output
 
     def send_config_from_file(self, config_file=None, **kwargs):
@@ -1361,14 +913,8 @@
         with io.open(config_file, "rt", encoding='utf-8') as cfg_file:
             return self.send_config_set(cfg_file, **kwargs)
 
-<<<<<<< HEAD
-    def send_config_set(self, config_commands=None, exit_config_mode=True, delay_factor=1,
-                        max_loops=150, strip_prompt=False, strip_command=False,
-                        config_mode_command=None):
-=======
     def send_config_set(self, config_commands=None, exit_config_mode=True,
                         timeout=None, strip_prompt=False, strip_command=False):
->>>>>>> cb6dcfb6
         """
         Send configuration commands down the SSH channel.
 
@@ -1377,11 +923,7 @@
 
         Automatically exits/enters configuration mode.
         """
-<<<<<<< HEAD
-        delay_factor = self.select_delay_factor(delay_factor)
-=======
         pattern = self._config_prompt_pattern()
->>>>>>> cb6dcfb6
         if config_commands is None:
             return ''
         elif isinstance(config_commands, string_types):
@@ -1398,11 +940,6 @@
 
         if exit_config_mode:
             output += self.exit_config_mode()
-<<<<<<< HEAD
-        output = self._sanitize_output(output)
-        log.debug("{}".format(output))
-=======
->>>>>>> cb6dcfb6
         return output
 
     def strip_ansi_escape_codes(self, string_buffer):
@@ -1432,48 +969,13 @@
 
         HP ProCurve's, Cisco SG300, and F5 LTM's require this (possible others)
         """
-<<<<<<< HEAD
-        log.debug("In strip_ansi_escape_codes")
-        log.debug("repr = {0}".format(repr(string_buffer)))
-
-        code_position_cursor = chr(27) + r'\[\d+;\d+H'
-        code_show_cursor = chr(27) + r'\[\?25h'
-        code_next_line = chr(27) + r'E'
-        code_erase_line_end = chr(27) + r'\[K'
-        code_erase_line = chr(27) + r'\[2K'
-        code_erase_start_line = chr(27) + r'\[K'
-        code_enable_scroll = chr(27) + r'\[\d+;\d+r'
-        code_form_feed = chr(27) + r'\[1L'
-        code_carriage_return = chr(27) + r'\[1M'
-        code_disable_line_wrapping = chr(27) + r'\[\?7l'
-        code_reset_mode_screen_options = chr(27) + r'\[\?\d+l'
-        code_erase_display = chr(27) + r'\[2J'
-        code_graphics_mode = chr(27) + r'\[\d\d;\d\dm'
-        code_graphics_mode2 = chr(27) + r'\[\d\d;\d\d;\d\dm'
-        code_get_cursor_position = chr(27) + r'\[6n'
-
-        code_set = [code_position_cursor, code_show_cursor, code_erase_line, code_enable_scroll,
-                    code_erase_start_line, code_form_feed, code_carriage_return,
-                    code_disable_line_wrapping, code_erase_line_end,
-                    code_reset_mode_screen_options, code_erase_display,
-                    code_graphics_mode, code_graphics_mode2, code_get_cursor_position]
-=======
         code_next_line = chr(27) + r'E',           # code_next_line 
->>>>>>> cb6dcfb6
 
         output = string_buffer
         output = ANSI.code_regex.sub('', output)
 
-<<<<<<< HEAD
-        # CODE_NEXT_LINE must substitute with return
-        output = re.sub(code_next_line, self.RETURN, output)
-
-        log.debug("new_output = {0}".format(output))
-        log.debug("repr = {0}".format(repr(output)))
-=======
         # CODE_NEXT_LINE must substitute with '\n'
-        output = re.sub(ANSI.code_next_line, '\n', output)
->>>>>>> cb6dcfb6
+        output = re.sub(ANSI.code_next_line, self.RETURN, output)
 
         return output
 
