"""CiscoBaseConnection is netmiko SSH class for Cisco and Cisco-like platforms."""
from __future__ import unicode_literals
from netmiko.base_connection import BaseConnection
from netmiko.scp_handler import BaseFileTransfer
from netmiko.ssh_exception import NetMikoAuthenticationException
import re
import time


class CiscoBaseConnection(BaseConnection):
    """Base Class for cisco-like behavior."""
    def check_enable_mode(self, check_string='#'):
        """Check if in enable mode. Return boolean."""
        return super(CiscoBaseConnection, self).check_enable_mode(check_string=check_string)

    def enable(self, cmd='enable', pattern='ssword', re_flags=re.IGNORECASE):
        """Enter enable mode."""
        return super(CiscoBaseConnection, self).enable(cmd=cmd, pattern=pattern, re_flags=re_flags)

    def exit_enable_mode(self, exit_command='disable'):
        """Exits enable (privileged exec) mode."""
        return super(CiscoBaseConnection, self).exit_enable_mode(exit_command=exit_command)

    def _config_prompt_pattern(self):
        """
        Cisco IOS devices abbreviate the prompt at 20 chars in config mode
        """
        return self._prompt_pattern(prompt=self.base_prompt[:15])

    def check_config_mode(self, check_string=')#', pattern=''):
        """
        Checks if the device is in configuration mode or not.
        """
        return super(CiscoBaseConnection, self).check_config_mode(check_string=check_string,
                                                                  pattern=pattern)

    def config_mode(self, config_command='config term', pattern=''):
        """
        Enter into configuration mode on remote device.

        """
        return super(CiscoBaseConnection, self).config_mode(config_command=config_command,
                                                            pattern=pattern)

    def exit_config_mode(self, exit_config='end', pattern=''):
        """Exit from configuration mode."""
        return super(CiscoBaseConnection, self).exit_config_mode(exit_config=exit_config,
                                                                 pattern=pattern)

<<<<<<< HEAD
    def serial_login(self, pri_prompt_terminator=r'#\s*$', alt_prompt_terminator=r'>\s*$',
                     username_pattern=r"(?:[Uu]ser:|sername|ogin)", pwd_pattern=r"assword",
                     delay_factor=1, max_loops=20):
        self.write_channel(self.TELNET_RETURN)
        output = self.read_channel()
        if (re.search(pri_prompt_terminator, output, flags=re.M)
                or re.search(alt_prompt_terminator, output, flags=re.M)):
            return output
        else:
            return self.telnet_login(pri_prompt_terminator, alt_prompt_terminator,
                                     username_pattern, pwd_pattern, delay_factor, max_loops)

    def telnet_login(self, pri_prompt_terminator=r'#\s*$', alt_prompt_terminator=r'>\s*$',
                     username_pattern=r"(?:[Uu]ser:|sername|ogin|User Name)",
                     pwd_pattern=r"assword",
                     delay_factor=1, max_loops=20):
        """Telnet login. Can be username/password or just password."""
        delay_factor = self.select_delay_factor(delay_factor)
        time.sleep(1 * delay_factor)

        output = ''
        return_msg = ''
        i = 1
        while i <= max_loops:
            try:
                output = self.read_channel()
                return_msg += output

                # Search for username pattern / send username
                if re.search(username_pattern, output):
                    self.write_channel(self.username + self.TELNET_RETURN)
                    time.sleep(1 * delay_factor)
                    output = self.read_channel()
                    return_msg += output

                # Search for password pattern / send password
                if re.search(pwd_pattern, output):
                    self.write_channel(self.password + self.TELNET_RETURN)
                    time.sleep(.5 * delay_factor)
                    output = self.read_channel()
                    return_msg += output
                    if (re.search(pri_prompt_terminator, output, flags=re.M)
                            or re.search(alt_prompt_terminator, output, flags=re.M)):
                        return return_msg

                # Support direct telnet through terminal server
                if re.search(r"initial configuration dialog\? \[yes/no\]: ", output):
                    self.write_channel("no" + self.TELNET_RETURN)
                    time.sleep(.5 * delay_factor)
                    count = 0
                    while count < 15:
                        output = self.read_channel()
                        return_msg += output
                        if re.search(r"ress RETURN to get started", output):
                            output = ""
                            break
                        time.sleep(2 * delay_factor)
                        count += 1

                # Check for device with no password configured
                if re.search(r"assword required, but none set", output):
                    msg = "Telnet login failed - Password required, but none set: {}".format(
                        self.host)
                    raise NetMikoAuthenticationException(msg)

                # Check if proper data received
                if (re.search(pri_prompt_terminator, output, flags=re.M)
                        or re.search(alt_prompt_terminator, output, flags=re.M)):
                    return return_msg

                self.write_channel(self.TELNET_RETURN)
                time.sleep(.5 * delay_factor)
                i += 1
            except EOFError:
                msg = "Telnet login failed: {}".format(self.host)
                raise NetMikoAuthenticationException(msg)

        # Last try to see if we already logged in
        self.write_channel(self.TELNET_RETURN)
        time.sleep(.5 * delay_factor)
        output = self.read_channel()
        return_msg += output
        if (re.search(pri_prompt_terminator, output, flags=re.M)
                or re.search(alt_prompt_terminator, output, flags=re.M)):
            return return_msg

        msg = "Telnet login failed: {}".format(self.host)
        raise NetMikoAuthenticationException(msg)
=======
    def telnet_login(self, username_pattern=r'sername', pwd_pattern=r'assword',
                     timeout=None):
        login_pattern = '({}|{})'.format(re.escape(username_pattern),
                                         re.escape_pwd_pattern)
        try:
            output = self._read_channel_expect(pattern=login_pattern)
            if username_pattern in output:
                output = send_command(self.username, expect_string=login_pattern)
            if pwd_pattern in output:
                output = self.send_command(self.password, auto_find_prompt=True)

            if self.base_prompt:
                return output

            if re.search(r"initial configuration dialog\? \[yes/no\]: ", output):
                output = self.send_command('no', expect_string=r'ress RETURN to get started', timeout=30)
                output = self.send_command('', auto_find_prompt=True)

            if re.search(r'assword required, but none set', output):
                msg = "Telnet login failed - Password required, but none set: {0}".format(
                        self.host)
                raise NetMikoAuthenticationException(msg)

            if not self.base_prompt:
                msg = 'Telnet login failed to find prompt: {0}'.format(self.host)
                raise NetMikoAuthenticationException(msg)

            return output

        except (socket.error, EOFError):
            msg = 'Telnet login failed: {0}'.format(self.host)
            raise NetMikoAuthenticationException(msg)
>>>>>>> cb6dcfb6

    def cleanup(self):
        """Gracefully exit the SSH session."""
        try:
            self.exit_config_mode()
        except Exception:
            # Always try to send 'exit' regardless of whether exit_config_mode works or not.
            pass
        self.write_channel("exit" + self.RETURN)

    def _autodetect_fs(self, cmd='dir', pattern=r'Directory of (.*)/'):
        """Autodetect the file system on the remote device. Used by SCP operations."""
        output = self.send_command_expect(cmd)
        match = re.search(pattern, output)
        if match:
            file_system = match.group(1)
            # Test file_system
            cmd = "dir {}".format(file_system)
            output = self.send_command_expect(cmd)
            if '% Invalid' not in output:
                return file_system

        raise ValueError("An error occurred in dynamically determining remote file "
                         "system: {} {}".format(cmd, output))

    def save_config(self, cmd='copy running-config startup-config', confirm=False,
                    confirm_response=''):
        """Saves Config."""
        self.enable()
        if confirm:
            output = self.send_command_timing(command_string=cmd)
            if confirm_response:
                output += self.send_command_timing(confirm_response)
            else:
                # Send enter by default
                output += self.send_command_timing(self.RETURN)
        else:
            # Some devices are slow so match on trailing-prompt if you can
            output = self.send_command(command_string=cmd)
        return output


class CiscoSSHConnection(CiscoBaseConnection):
    pass


class CiscoFileTransfer(BaseFileTransfer):
    pass<|MERGE_RESOLUTION|>--- conflicted
+++ resolved
@@ -47,7 +47,6 @@
         return super(CiscoBaseConnection, self).exit_config_mode(exit_config=exit_config,
                                                                  pattern=pattern)
 
-<<<<<<< HEAD
     def serial_login(self, pri_prompt_terminator=r'#\s*$', alt_prompt_terminator=r'>\s*$',
                      username_pattern=r"(?:[Uu]ser:|sername|ogin)", pwd_pattern=r"assword",
                      delay_factor=1, max_loops=20):
@@ -60,83 +59,6 @@
             return self.telnet_login(pri_prompt_terminator, alt_prompt_terminator,
                                      username_pattern, pwd_pattern, delay_factor, max_loops)
 
-    def telnet_login(self, pri_prompt_terminator=r'#\s*$', alt_prompt_terminator=r'>\s*$',
-                     username_pattern=r"(?:[Uu]ser:|sername|ogin|User Name)",
-                     pwd_pattern=r"assword",
-                     delay_factor=1, max_loops=20):
-        """Telnet login. Can be username/password or just password."""
-        delay_factor = self.select_delay_factor(delay_factor)
-        time.sleep(1 * delay_factor)
-
-        output = ''
-        return_msg = ''
-        i = 1
-        while i <= max_loops:
-            try:
-                output = self.read_channel()
-                return_msg += output
-
-                # Search for username pattern / send username
-                if re.search(username_pattern, output):
-                    self.write_channel(self.username + self.TELNET_RETURN)
-                    time.sleep(1 * delay_factor)
-                    output = self.read_channel()
-                    return_msg += output
-
-                # Search for password pattern / send password
-                if re.search(pwd_pattern, output):
-                    self.write_channel(self.password + self.TELNET_RETURN)
-                    time.sleep(.5 * delay_factor)
-                    output = self.read_channel()
-                    return_msg += output
-                    if (re.search(pri_prompt_terminator, output, flags=re.M)
-                            or re.search(alt_prompt_terminator, output, flags=re.M)):
-                        return return_msg
-
-                # Support direct telnet through terminal server
-                if re.search(r"initial configuration dialog\? \[yes/no\]: ", output):
-                    self.write_channel("no" + self.TELNET_RETURN)
-                    time.sleep(.5 * delay_factor)
-                    count = 0
-                    while count < 15:
-                        output = self.read_channel()
-                        return_msg += output
-                        if re.search(r"ress RETURN to get started", output):
-                            output = ""
-                            break
-                        time.sleep(2 * delay_factor)
-                        count += 1
-
-                # Check for device with no password configured
-                if re.search(r"assword required, but none set", output):
-                    msg = "Telnet login failed - Password required, but none set: {}".format(
-                        self.host)
-                    raise NetMikoAuthenticationException(msg)
-
-                # Check if proper data received
-                if (re.search(pri_prompt_terminator, output, flags=re.M)
-                        or re.search(alt_prompt_terminator, output, flags=re.M)):
-                    return return_msg
-
-                self.write_channel(self.TELNET_RETURN)
-                time.sleep(.5 * delay_factor)
-                i += 1
-            except EOFError:
-                msg = "Telnet login failed: {}".format(self.host)
-                raise NetMikoAuthenticationException(msg)
-
-        # Last try to see if we already logged in
-        self.write_channel(self.TELNET_RETURN)
-        time.sleep(.5 * delay_factor)
-        output = self.read_channel()
-        return_msg += output
-        if (re.search(pri_prompt_terminator, output, flags=re.M)
-                or re.search(alt_prompt_terminator, output, flags=re.M)):
-            return return_msg
-
-        msg = "Telnet login failed: {}".format(self.host)
-        raise NetMikoAuthenticationException(msg)
-=======
     def telnet_login(self, username_pattern=r'sername', pwd_pattern=r'assword',
                      timeout=None):
         login_pattern = '({}|{})'.format(re.escape(username_pattern),
@@ -169,7 +91,6 @@
         except (socket.error, EOFError):
             msg = 'Telnet login failed: {0}'.format(self.host)
             raise NetMikoAuthenticationException(msg)
->>>>>>> cb6dcfb6
 
     def cleanup(self):
         """Gracefully exit the SSH session."""
